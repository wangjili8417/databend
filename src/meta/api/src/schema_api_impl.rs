--- conflicted
+++ resolved
@@ -1897,10 +1897,6 @@
                 "upsert_table_copied_file_info"
             );
 
-<<<<<<< HEAD
-            let (condition, if_then) =
-                build_upsert_table_copied_file_info_conditions(self, &req, tb_meta_seq).await?;
-=======
             let mut condition = vec![txn_cond_seq(&tbid, Eq, tb_meta_seq)];
             let mut if_then = vec![];
             // `remove_table_copied_files` and `upsert_table_copied_file_info`
@@ -1942,7 +1938,6 @@
                     }
                 }
             }
->>>>>>> d28aa6ab
 
             let txn_req = TxnRequest {
                 condition,
@@ -2857,7 +2852,7 @@
             table_id,
             file: file.to_owned(),
         };
-        let (file_seq, _): (_, Option<TableCopiedFileInfo>) = get_struct_value(this, &key).await?;
+        let (file_seq, _): (_, Option<TableCopiedFileInfo>) = get_pb_value(this, &key).await?;
 
         condition.push(txn_cond_seq(&key, Eq, file_seq));
         match &req.expire_at {
