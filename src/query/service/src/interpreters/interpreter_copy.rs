// Copyright 2022 Datafuse Labs.
//
// Licensed under the Apache License, Version 2.0 (the "License");
// you may not use this file except in compliance with the License.
// You may obtain a copy of the License at
//
//     http://www.apache.org/licenses/LICENSE-2.0
//
// Unless required by applicable law or agreed to in writing, software
// distributed under the License is distributed on an "AS IS" BASIS,
// WITHOUT WARRANTIES OR CONDITIONS OF ANY KIND, either express or implied.
// See the License for the specific language governing permissions and
// limitations under the License.
use std::collections::BTreeMap;
use std::sync::Arc;
use std::time::Instant;

use common_base::runtime::GlobalIORuntime;
use common_catalog::plan::DataSourceInfo;
use common_catalog::plan::StageTableInfo;
use common_catalog::table::AppendMode;
use common_catalog::table::Table;
use common_exception::ErrorCode;
use common_exception::Result;
use common_expression::infer_table_schema;
use common_expression::DataField;
use common_expression::DataSchemaRef;
use common_expression::DataSchemaRefExt;
use common_meta_app::principal::StageInfo;
use common_meta_app::schema::TableCopiedFileInfo;
use common_pipeline_core::processors::processor::ProcessorPtr;
use common_sql::executor::table_read_plan::ToReadDataSourcePlan;
use common_storage::StageFileInfo;
use common_storage::StageFileStatus;
use common_storage::StageFilesInfo;
use common_storages_fuse::io::Files;
use common_storages_stage::StageTable;
use tracing::error;
use tracing::info;

use crate::interpreters::common::append2table;
use crate::interpreters::Interpreter;
use crate::interpreters::SelectInterpreter;
use crate::pipelines::processors::TransformCastSchema;
use crate::pipelines::processors::TransformLimit;
use crate::pipelines::PipelineBuildResult;
use crate::sessions::QueryContext;
use crate::sessions::TableContext;
use crate::sql::plans::CopyPlan;
use crate::sql::plans::Plan;

pub struct CopyInterpreter {
    ctx: Arc<QueryContext>,
    plan: CopyPlan,
}

impl CopyInterpreter {
    /// Create a CopyInterpreter with context and [`CopyPlan`].
    pub fn try_create(ctx: Arc<QueryContext>, plan: CopyPlan) -> Result<Self> {
        Ok(CopyInterpreter { ctx, plan })
    }

    async fn build_query(&self, query: &Plan) -> Result<(PipelineBuildResult, DataSchemaRef)> {
        let (s_expr, metadata, bind_context, formatted_ast) = match query {
            Plan::Query {
                s_expr,
                metadata,
                bind_context,
                formatted_ast,
                ..
            } => (s_expr, metadata, bind_context, formatted_ast),
            v => unreachable!("Input plan must be Query, but it's {}", v),
        };

        let select_interpreter = SelectInterpreter::try_create(
            self.ctx.clone(),
            *(bind_context.clone()),
            *s_expr.clone(),
            metadata.clone(),
            formatted_ast.clone(),
            false,
        )?;

        // Building data schema from bind_context columns
        // TODO(leiyskey): Extract the following logic as new API of BindContext.
        let fields = bind_context
            .columns
            .iter()
            .map(|column_binding| {
                DataField::new(
                    &column_binding.column_name,
                    *column_binding.data_type.clone(),
                )
            })
            .collect();
        let data_schema = DataSchemaRefExt::create(fields);
        let build_res = select_interpreter.build_pipeline().await?;
        Ok((build_res, data_schema))
    }

    async fn build_copy_into_stage_pipeline(
        &self,
        stage: &StageInfo,
        path: &str,
        query: &Plan,
    ) -> Result<PipelineBuildResult> {
        let (mut build_res, data_schema) = self.build_query(query).await?;
        let table_schema = infer_table_schema(&data_schema)?;
        let stage_table_info = StageTableInfo {
            schema: table_schema,
            stage_info: stage.clone(),
            files_info: StageFilesInfo {
                path: path.to_string(),
                files: None,
                pattern: None,
            },
            files_to_copy: None,
        };
        let table = StageTable::try_create(stage_table_info)?;
        append2table(
            self.ctx.clone(),
            table,
            data_schema,
            &mut build_res,
            false,
            true,
            AppendMode::Normal,
        )?;
        Ok(build_res)
    }

<<<<<<< HEAD
    async fn build_copied_files_info_to_meta_req(
        ctx: &Arc<QueryContext>,
        table_id: u64,
        copy_stage_files: BTreeMap<String, TableCopiedFileInfo>,
    ) -> Result<Option<UpsertTableCopiedFileReq>> {
        tracing::debug!("upsert_copied_files_info: {:?}", copy_stage_files);

        if copy_stage_files.is_empty() {
            return Ok(None);
        }

        let expire_hours = ctx.get_settings().get_load_file_metadata_expire_hours()?;
        let expire_at = expire_hours * 60 + Utc::now().timestamp() as u64;
        let req = UpsertTableCopiedFileReq {
            table_id,
            file_info: copy_stage_files,
            expire_at: Some(expire_at),
        };
        Ok(Some(req))
    }

    pub async fn color_copied_files(
        ctx: &Arc<dyn TableContext>,
        catalog_name: &str,
        database_name: &str,
        table_name: &str,
        files: Vec<StageFileInfo>,
    ) -> Result<Vec<StageFileInfo>> {
        let tenant = ctx.get_tenant();
        let catalog = ctx.get_catalog(catalog_name)?;
        let table = catalog
            .get_table(&tenant, database_name, table_name)
            .await?;
        let table_id = table.get_id();

        let mut copied_files = BTreeMap::new();
        for chunk in files.chunks(MAX_QUERY_COPIED_FILES_NUM) {
            let files = chunk.iter().map(|v| v.path.clone()).collect::<Vec<_>>();
            let req = GetTableCopiedFileReq { table_id, files };
            let resp = catalog
                .get_table_copied_file_info(&tenant, database_name, req)
                .await?;
            copied_files.extend(resp.file_info);
        }

        // Colored.
        let mut results = Vec::with_capacity(files.len());
        for mut file in files {
            if let Some(copied_file) = copied_files.get(&file.path) {
                match &copied_file.etag {
                    Some(copied_etag) => {
                        if let Some(file_etag) = &file.etag {
                            // Check the 7 bytes etag prefix.
                            if file_etag.starts_with(copied_etag) {
                                file.status = StageFileStatus::AlreadyCopied;
                            }
                        }
                    }
                    None => {
                        // etag is none, compare with content_length and last_modified.
                        if copied_file.content_length == file.size
                            && copied_file.last_modified == Some(file.last_modified)
                        {
                            file.status = StageFileStatus::AlreadyCopied;
                        }
                    }
                }
            }
            results.push(file);
        }
        Ok(results)
    }

=======
>>>>>>> e1053524
    async fn try_purge_files(
        ctx: Arc<QueryContext>,
        stage_info: &StageInfo,
        stage_file_infos: &[StageFileInfo],
    ) {
        let table_ctx: Arc<dyn TableContext> = ctx.clone();
        let op = StageTable::get_op(stage_info);
        match op {
            Ok(op) => {
                let file_op = Files::create(table_ctx, op);
                let files = stage_file_infos
                    .iter()
                    .map(|v| v.path.clone())
                    .collect::<Vec<_>>();
                if let Err(e) = file_op.remove_file_in_batch(&files).await {
                    error!("Failed to delete file: {:?}, error: {}", files, e);
                }
            }
            Err(e) => {
                error!("Failed to get stage table op, error: {}", e);
            }
        }
    }

    #[allow(clippy::too_many_arguments)]
    async fn build_copy_into_table_with_transform_pipeline(
        &self,
        catalog_name: &str,
        database_name: &str,
        table_name: &str,
        query: &Plan,
        stage_info: StageInfo,
        all_source_file_infos: Vec<StageFileInfo>,
        need_copy_file_infos: Vec<StageFileInfo>,
    ) -> Result<PipelineBuildResult> {
        let start = Instant::now();
        let ctx = self.ctx.clone();
        let (mut build_res, source_schema) = self.build_query(query).await?;
        let to_table = ctx
            .get_table(catalog_name, database_name, table_name)
            .await?;

        let dst_schema = Arc::new(to_table.schema().into());
        if source_schema != dst_schema {
            let func_ctx = ctx.get_function_context()?;
            build_res.main_pipeline.add_transform(
                |transform_input_port, transform_output_port| {
                    TransformCastSchema::try_create(
                        transform_input_port,
                        transform_output_port,
                        source_schema.clone(),
                        dst_schema.clone(),
                        func_ctx,
                    )
                },
            )?;
        }

        // Build append data pipeline.
        to_table.append_data(
            ctx.clone(),
            &mut build_res.main_pipeline,
            AppendMode::Copy,
            false,
        )?;

        let database_name = database_name.to_string();
        let catalog_name = catalog_name.to_string();
        let table_name = table_name.to_string();
        build_res.main_pipeline.set_on_finished(move |may_error| {
            if may_error.is_none() {
                CopyInterpreter::commit_copy_into_table(
                    ctx.clone(),
                    to_table,
                    stage_info,
                    all_source_file_infos,
                    need_copy_file_infos,
                    catalog_name,
                    database_name,
                    table_name,
                )?;
                // Status.
                {
                    info!("all copy finished, elapsed:{}", start.elapsed().as_secs());
                }
                Ok(())
            } else {
                Err(may_error.as_ref().unwrap().clone())
            }
        });

        Ok(build_res)
    }

    #[allow(clippy::too_many_arguments)]
    async fn build_copy_into_table_pipeline(
        &self,
        catalog_name: &str,
        database_name: &str,
        table_name: &str,
        force: bool,
        stage_table_info: &StageTableInfo,
    ) -> Result<PipelineBuildResult> {
        let start = Instant::now();
        let ctx = self.ctx.clone();
        let table_ctx: Arc<dyn TableContext> = ctx.clone();

        // Status.
        {
            let status = "begin to list files";
            ctx.set_status_info(status);
            info!(status);
        }

        let mut stage_table_info = stage_table_info.clone();
        let mut all_source_file_infos = StageTable::list_files(&stage_table_info).await?;

        info!("end to list files: {}", all_source_file_infos.len());

        if !force {
            // Status.
            {
                let status = "begin to color copied files";
                ctx.set_status_info(status);
                info!(status);
            }

            all_source_file_infos = table_ctx
                .color_copied_files(
                    catalog_name,
                    database_name,
                    table_name,
                    all_source_file_infos,
                )
                .await?;

            info!("end to color copied files: {}", all_source_file_infos.len());
        }

        let mut need_copy_file_infos = vec![];
        for file in &all_source_file_infos {
            if file.status == StageFileStatus::NeedCopy {
                need_copy_file_infos.push(file.clone());
            }
        }

        info!(
            "copy: read all files finished, all:{}, need copy:{}, elapsed:{}",
            all_source_file_infos.len(),
            need_copy_file_infos.len(),
            start.elapsed().as_secs()
        );

        let mut build_res = PipelineBuildResult::create();
        if need_copy_file_infos.is_empty() {
            return Ok(build_res);
        }

        // Status.
        {
            let status = "begin to read stage source plan";
            ctx.set_status_info(status);
            info!(status);
        }

        stage_table_info.files_to_copy = Some(need_copy_file_infos.clone());
        let stage_table = StageTable::try_create(stage_table_info.clone())?;
        let read_source_plan = {
            stage_table
                .read_plan_with_catalog(ctx.clone(), catalog_name.to_string(), None, None)
                .await?
        };

        // Status.
        {
            let status = format!(
                "begin to read stage table data, parts:{}",
                read_source_plan.parts.len()
            );
            ctx.set_status_info(&status);
            info!(status);
        }

        let to_table = ctx
            .get_table(catalog_name, database_name, table_name)
            .await?;
        stage_table.set_block_compact_thresholds(to_table.get_block_compact_thresholds());
        stage_table.read_data(table_ctx, &read_source_plan, &mut build_res.main_pipeline)?;

        // Build Limit pipeline.
        let limit = stage_table_info.stage_info.copy_options.size_limit;
        if limit > 0 {
            build_res.main_pipeline.resize(1)?;
            build_res.main_pipeline.add_transform(
                |transform_input_port, transform_output_port| {
                    Ok(ProcessorPtr::create(TransformLimit::try_create(
                        Some(limit),
                        0,
                        transform_input_port,
                        transform_output_port,
                    )?))
                },
            )?;
        }

        // Build append data pipeline.
        to_table.append_data(
            ctx.clone(),
            &mut build_res.main_pipeline,
            AppendMode::Copy,
            false,
        )?;

        let stage_table_info_clone = stage_table_info.clone();
<<<<<<< HEAD
        let table_id = to_table.get_id();
        build_res.main_pipeline.set_on_finished(move |may_error| {
            if may_error.is_none() {
                // capture out variable
                let ctx = ctx.clone();
                let to_table = to_table.clone();
                let stage_info = stage_table_info_clone.stage_info.clone();
                let all_source_files = all_source_file_infos.clone();
                let need_copied_files = need_copied_file_infos.clone();
                // let tenant = tenant.clone();
                // let database_name = database_name.clone();
                // let catalog = catalog.clone();
                let mut copied_files = BTreeMap::new();
                for file in &need_copied_files {
                    // Short the etag to 7 bytes for less space in metasrv.
                    let short_etag = file.etag.clone().map(|mut v| {
                        v.truncate(7);
                        v
                    });
                    copied_files.insert(file.path.clone(), TableCopiedFileInfo {
                        etag: short_etag,
                        content_length: file.size,
                        last_modified: Some(file.last_modified),
                    });
                }

                return GlobalIORuntime::instance().block_on(async move {
                    // 1. Commit data to table.
                    let operations = ctx.consume_precommit_blocks();
                    info!(
                        "copy: try to commit operations:{}, elapsed:{}",
                        operations.len(),
                        start.elapsed().as_secs()
                    );

                    let upsert_copied_files_info_req =
                        Self::build_copied_files_info_to_meta_req(&ctx, table_id, copied_files)
                            .await?;
                    to_table
                        .commit_insertion(
                            ctx.clone(),
                            operations,
                            upsert_copied_files_info_req,
                            false,
                        )
                        .await?;

                    // 2. Try to purge copied files if purge option is true, if error will skip.
                    // If a file is already copied(status with AlreadyCopied) we will try to purge them.

                    if stage_info.copy_options.purge {
                        info!(
                            "copy: try to purge files:{}, elapsed:{}",
                            all_source_files.len(),
                            start.elapsed().as_secs()
                        );
                        CopyInterpreter::try_purge_files(
                            ctx.clone(),
                            &stage_info,
                            &all_source_files,
                        )
                        .await;
                    }

                    // 3. log on_error mode errors.
                    // todo(ariesdevil): persist errors with query_id
                    if let Some(error_map) = ctx.get_on_error_map() {
                        for (file_name, e) in error_map {
                            error!(
                                "copy(on_error={}): file {} encounter error {},",
                                stage_info.copy_options.on_error,
                                file_name,
                                e.to_string()
                            );
                        }
                    }

                    // 4. Try to purge copied files if purge option is true, if error will skip.
                    // If a file is already copied(status with AlreadyCopied) we will try to purge them.
                    if stage_info.copy_options.purge {
                        let purge_start = Instant::now();

                        // Status.
                        {
                            let status =
                                format!("begin to purge files:{}", all_source_files.len(),);
                            ctx.set_status_info(&status);
                            info!(status);
                        }

                        CopyInterpreter::try_purge_files(
                            ctx.clone(),
                            &stage_info,
                            &all_source_files,
                        )
                        .await;

                        // Status.
                        {
                            let status = format!(
                                "end to purge files:{}, elapsed:{}",
                                all_source_files.len(),
                                purge_start.elapsed().as_secs()
                            );
                            ctx.set_status_info(&status);
                            info!(status);
                        }
                    }

                    // Status.
                    {
                        let status =
                            format!("all copy finished, elapsed:{}", start.elapsed().as_secs());
                        ctx.set_status_info(&status);
                        info!(status);
                    }

                    Ok(())
                });
=======
        let database_name = database_name.to_string();
        let catalog_name = catalog_name.to_string();
        let table_name = table_name.to_string();
        build_res.main_pipeline.set_on_finished(move |may_error| {
            if may_error.is_none() {
                CopyInterpreter::commit_copy_into_table(
                    ctx.clone(),
                    to_table,
                    stage_table_info_clone.stage_info,
                    all_source_file_infos,
                    need_copy_file_infos,
                    catalog_name,
                    database_name,
                    table_name,
                )?;
                // Status.
                {
                    info!("all copy finished, elapsed:{}", start.elapsed().as_secs());
                }
                Ok(())
            } else {
                Err(may_error.as_ref().unwrap().clone())
>>>>>>> e1053524
            }
        });

        Ok(build_res)
    }

    /// Pipeline finish.
    /// 1. commit the data.
    /// 2. update the NeedCopy file into to meta.
    /// 3. log on_error mode errors.
    /// 4. purge the copied files.
    #[allow(clippy::too_many_arguments)]
    fn commit_copy_into_table(
        ctx: Arc<QueryContext>,
        to_table: Arc<dyn Table>,
        stage_info: StageInfo,
        all_source_files: Vec<StageFileInfo>,
        need_copy_files: Vec<StageFileInfo>,
        catalog_name: String,
        database_name: String,
        table_name: String,
    ) -> Result<()> {
        let mut copied_files = BTreeMap::new();
        for file in need_copy_files {
            // Short the etag to 7 bytes for less space in metasrv.
            let short_etag = file.etag.clone().map(|mut v| {
                v.truncate(7);
                v
            });
            copied_files.insert(file.path.clone(), TableCopiedFileInfo {
                etag: short_etag,
                content_length: file.size,
                last_modified: Some(file.last_modified),
            });
        }

        GlobalIORuntime::instance().block_on(async move {
            // 1. Commit data to table.
            let operations = ctx.consume_precommit_blocks();
            to_table
                .commit_insertion(ctx.clone(), operations, false)
                .await?;

            // 2. Upsert files(status with NeedCopy) info to meta.
            // Status.
            {
                let status = format!("begin to upsert copied files:{}", copied_files.len());
                ctx.set_status_info(&status);
                info!(status);
            }

            ctx.upsert_copied_files(&catalog_name, &database_name, &table_name, copied_files)
                .await?;

            info!("end to upsert copied files");

            // 3. log on_error mode errors.
            // todo(ariesdevil): persist errors with query_id
            if let Some(error_map) = ctx.get_on_error_map() {
                for (file_name, e) in error_map {
                    error!(
                        "copy(on_error={}): file {} encounter error {},",
                        stage_info.copy_options.on_error,
                        file_name,
                        e.to_string()
                    );
                }
            }

            // 4. Try to purge copied files if purge option is true, if error will skip.
            // If a file is already copied(status with AlreadyCopied) we will try to purge them.
            if stage_info.copy_options.purge {
                let purge_start = Instant::now();

                // Status.
                {
                    let status = format!("begin to purge files:{}", all_source_files.len());
                    ctx.set_status_info(&status);
                    info!(status);
                }

                CopyInterpreter::try_purge_files(ctx.clone(), &stage_info, &all_source_files).await;

                // Status.
                info!(
                    "end to purge files:{}, elapsed:{}",
                    all_source_files.len(),
                    purge_start.elapsed().as_secs()
                );
            }

            Ok(())
        })
    }
}

#[async_trait::async_trait]
impl Interpreter for CopyInterpreter {
    fn name(&self) -> &str {
        "CopyInterpreterV2"
    }

    #[tracing::instrument(level = "debug", name = "copy_interpreter_execute_v2", skip(self), fields(ctx.id = self.ctx.get_id().as_str()))]
    async fn execute2(&self) -> Result<PipelineBuildResult> {
        match &self.plan {
            CopyPlan::IntoTable {
                catalog_name,
                database_name,
                table_name,
                from,
                force,
                ..
            } => match &from.source_info {
                DataSourceInfo::StageSource(table_info) => {
                    self.build_copy_into_table_pipeline(
                        catalog_name,
                        database_name,
                        table_name,
                        *force,
                        table_info,
                    )
                    .await
                }
                other => Err(ErrorCode::Internal(format!(
                    "Cannot list files for the source info: {:?}",
                    other
                ))),
            },
            CopyPlan::IntoTableWithTransform {
                catalog_name,
                database_name,
                table_name,
                stage_info,
                from,
                all_source_file_infos,
                need_copy_file_infos,
                ..
            } => {
                self.build_copy_into_table_with_transform_pipeline(
                    catalog_name,
                    database_name,
                    table_name,
                    from,
                    *stage_info.clone(),
                    all_source_file_infos.clone(),
                    need_copy_file_infos.clone(),
                )
                .await
            }
            CopyPlan::IntoStage {
                stage, from, path, ..
            } => self.build_copy_into_stage_pipeline(stage, path, from).await,
        }
    }
}<|MERGE_RESOLUTION|>--- conflicted
+++ resolved
@@ -15,6 +15,7 @@
 use std::sync::Arc;
 use std::time::Instant;
 
+use chrono::Utc;
 use common_base::runtime::GlobalIORuntime;
 use common_catalog::plan::DataSourceInfo;
 use common_catalog::plan::StageTableInfo;
@@ -28,6 +29,8 @@
 use common_expression::DataSchemaRefExt;
 use common_meta_app::principal::StageInfo;
 use common_meta_app::schema::TableCopiedFileInfo;
+use common_meta_app::schema::UpsertTableCopiedFileReq;
+use common_meta_types::MetaId;
 use common_pipeline_core::processors::processor::ProcessorPtr;
 use common_sql::executor::table_read_plan::ToReadDataSourcePlan;
 use common_storage::StageFileInfo;
@@ -129,82 +132,6 @@
         Ok(build_res)
     }
 
-<<<<<<< HEAD
-    async fn build_copied_files_info_to_meta_req(
-        ctx: &Arc<QueryContext>,
-        table_id: u64,
-        copy_stage_files: BTreeMap<String, TableCopiedFileInfo>,
-    ) -> Result<Option<UpsertTableCopiedFileReq>> {
-        tracing::debug!("upsert_copied_files_info: {:?}", copy_stage_files);
-
-        if copy_stage_files.is_empty() {
-            return Ok(None);
-        }
-
-        let expire_hours = ctx.get_settings().get_load_file_metadata_expire_hours()?;
-        let expire_at = expire_hours * 60 + Utc::now().timestamp() as u64;
-        let req = UpsertTableCopiedFileReq {
-            table_id,
-            file_info: copy_stage_files,
-            expire_at: Some(expire_at),
-        };
-        Ok(Some(req))
-    }
-
-    pub async fn color_copied_files(
-        ctx: &Arc<dyn TableContext>,
-        catalog_name: &str,
-        database_name: &str,
-        table_name: &str,
-        files: Vec<StageFileInfo>,
-    ) -> Result<Vec<StageFileInfo>> {
-        let tenant = ctx.get_tenant();
-        let catalog = ctx.get_catalog(catalog_name)?;
-        let table = catalog
-            .get_table(&tenant, database_name, table_name)
-            .await?;
-        let table_id = table.get_id();
-
-        let mut copied_files = BTreeMap::new();
-        for chunk in files.chunks(MAX_QUERY_COPIED_FILES_NUM) {
-            let files = chunk.iter().map(|v| v.path.clone()).collect::<Vec<_>>();
-            let req = GetTableCopiedFileReq { table_id, files };
-            let resp = catalog
-                .get_table_copied_file_info(&tenant, database_name, req)
-                .await?;
-            copied_files.extend(resp.file_info);
-        }
-
-        // Colored.
-        let mut results = Vec::with_capacity(files.len());
-        for mut file in files {
-            if let Some(copied_file) = copied_files.get(&file.path) {
-                match &copied_file.etag {
-                    Some(copied_etag) => {
-                        if let Some(file_etag) = &file.etag {
-                            // Check the 7 bytes etag prefix.
-                            if file_etag.starts_with(copied_etag) {
-                                file.status = StageFileStatus::AlreadyCopied;
-                            }
-                        }
-                    }
-                    None => {
-                        // etag is none, compare with content_length and last_modified.
-                        if copied_file.content_length == file.size
-                            && copied_file.last_modified == Some(file.last_modified)
-                        {
-                            file.status = StageFileStatus::AlreadyCopied;
-                        }
-                    }
-                }
-            }
-            results.push(file);
-        }
-        Ok(results)
-    }
-
-=======
->>>>>>> e1053524
     async fn try_purge_files(
         ctx: Arc<QueryContext>,
         stage_info: &StageInfo,
@@ -271,9 +198,6 @@
             false,
         )?;
 
-        let database_name = database_name.to_string();
-        let catalog_name = catalog_name.to_string();
-        let table_name = table_name.to_string();
         build_res.main_pipeline.set_on_finished(move |may_error| {
             if may_error.is_none() {
                 CopyInterpreter::commit_copy_into_table(
@@ -282,9 +206,6 @@
                     stage_info,
                     all_source_file_infos,
                     need_copy_file_infos,
-                    catalog_name,
-                    database_name,
-                    table_name,
                 )?;
                 // Status.
                 {
@@ -419,130 +340,6 @@
         )?;
 
         let stage_table_info_clone = stage_table_info.clone();
-<<<<<<< HEAD
-        let table_id = to_table.get_id();
-        build_res.main_pipeline.set_on_finished(move |may_error| {
-            if may_error.is_none() {
-                // capture out variable
-                let ctx = ctx.clone();
-                let to_table = to_table.clone();
-                let stage_info = stage_table_info_clone.stage_info.clone();
-                let all_source_files = all_source_file_infos.clone();
-                let need_copied_files = need_copied_file_infos.clone();
-                // let tenant = tenant.clone();
-                // let database_name = database_name.clone();
-                // let catalog = catalog.clone();
-                let mut copied_files = BTreeMap::new();
-                for file in &need_copied_files {
-                    // Short the etag to 7 bytes for less space in metasrv.
-                    let short_etag = file.etag.clone().map(|mut v| {
-                        v.truncate(7);
-                        v
-                    });
-                    copied_files.insert(file.path.clone(), TableCopiedFileInfo {
-                        etag: short_etag,
-                        content_length: file.size,
-                        last_modified: Some(file.last_modified),
-                    });
-                }
-
-                return GlobalIORuntime::instance().block_on(async move {
-                    // 1. Commit data to table.
-                    let operations = ctx.consume_precommit_blocks();
-                    info!(
-                        "copy: try to commit operations:{}, elapsed:{}",
-                        operations.len(),
-                        start.elapsed().as_secs()
-                    );
-
-                    let upsert_copied_files_info_req =
-                        Self::build_copied_files_info_to_meta_req(&ctx, table_id, copied_files)
-                            .await?;
-                    to_table
-                        .commit_insertion(
-                            ctx.clone(),
-                            operations,
-                            upsert_copied_files_info_req,
-                            false,
-                        )
-                        .await?;
-
-                    // 2. Try to purge copied files if purge option is true, if error will skip.
-                    // If a file is already copied(status with AlreadyCopied) we will try to purge them.
-
-                    if stage_info.copy_options.purge {
-                        info!(
-                            "copy: try to purge files:{}, elapsed:{}",
-                            all_source_files.len(),
-                            start.elapsed().as_secs()
-                        );
-                        CopyInterpreter::try_purge_files(
-                            ctx.clone(),
-                            &stage_info,
-                            &all_source_files,
-                        )
-                        .await;
-                    }
-
-                    // 3. log on_error mode errors.
-                    // todo(ariesdevil): persist errors with query_id
-                    if let Some(error_map) = ctx.get_on_error_map() {
-                        for (file_name, e) in error_map {
-                            error!(
-                                "copy(on_error={}): file {} encounter error {},",
-                                stage_info.copy_options.on_error,
-                                file_name,
-                                e.to_string()
-                            );
-                        }
-                    }
-
-                    // 4. Try to purge copied files if purge option is true, if error will skip.
-                    // If a file is already copied(status with AlreadyCopied) we will try to purge them.
-                    if stage_info.copy_options.purge {
-                        let purge_start = Instant::now();
-
-                        // Status.
-                        {
-                            let status =
-                                format!("begin to purge files:{}", all_source_files.len(),);
-                            ctx.set_status_info(&status);
-                            info!(status);
-                        }
-
-                        CopyInterpreter::try_purge_files(
-                            ctx.clone(),
-                            &stage_info,
-                            &all_source_files,
-                        )
-                        .await;
-
-                        // Status.
-                        {
-                            let status = format!(
-                                "end to purge files:{}, elapsed:{}",
-                                all_source_files.len(),
-                                purge_start.elapsed().as_secs()
-                            );
-                            ctx.set_status_info(&status);
-                            info!(status);
-                        }
-                    }
-
-                    // Status.
-                    {
-                        let status =
-                            format!("all copy finished, elapsed:{}", start.elapsed().as_secs());
-                        ctx.set_status_info(&status);
-                        info!(status);
-                    }
-
-                    Ok(())
-                });
-=======
-        let database_name = database_name.to_string();
-        let catalog_name = catalog_name.to_string();
-        let table_name = table_name.to_string();
         build_res.main_pipeline.set_on_finished(move |may_error| {
             if may_error.is_none() {
                 CopyInterpreter::commit_copy_into_table(
@@ -551,9 +348,6 @@
                     stage_table_info_clone.stage_info,
                     all_source_file_infos,
                     need_copy_file_infos,
-                    catalog_name,
-                    database_name,
-                    table_name,
                 )?;
                 // Status.
                 {
@@ -562,7 +356,6 @@
                 Ok(())
             } else {
                 Err(may_error.as_ref().unwrap().clone())
->>>>>>> e1053524
             }
         });
 
@@ -581,9 +374,6 @@
         stage_info: StageInfo,
         all_source_files: Vec<StageFileInfo>,
         need_copy_files: Vec<StageFileInfo>,
-        catalog_name: String,
-        database_name: String,
-        table_name: String,
     ) -> Result<()> {
         let mut copied_files = BTreeMap::new();
         for file in need_copy_files {
@@ -602,22 +392,30 @@
         GlobalIORuntime::instance().block_on(async move {
             // 1. Commit data to table.
             let operations = ctx.consume_precommit_blocks();
-            to_table
-                .commit_insertion(ctx.clone(), operations, false)
-                .await?;
-
-            // 2. Upsert files(status with NeedCopy) info to meta.
-            // Status.
+
+            let table_id = to_table.get_id();
+            let expire_hours = ctx.get_settings().get_load_file_metadata_expire_hours()?;
+            let num_copied_files = copied_files.len();
+            let upsert_copied_files_request =
+                Self::upsert_copied_files_request(table_id, expire_hours, copied_files);
+
             {
-                let status = format!("begin to upsert copied files:{}", copied_files.len());
+                let status = format!("begin commit, number of copied files:{}", num_copied_files,);
                 ctx.set_status_info(&status);
                 info!(status);
             }
 
-            ctx.upsert_copied_files(&catalog_name, &database_name, &table_name, copied_files)
+            let overwrite = false;
+            to_table
+                .commit_insertion(
+                    ctx.clone(),
+                    operations,
+                    upsert_copied_files_request,
+                    overwrite,
+                )
                 .await?;
 
-            info!("end to upsert copied files");
+            info!("end of commit");
 
             // 3. log on_error mode errors.
             // todo(ariesdevil): persist errors with query_id
@@ -656,6 +454,24 @@
 
             Ok(())
         })
+    }
+
+    fn upsert_copied_files_request(
+        table_id: MetaId,
+        expire_hours: u64,
+        copy_stage_files: BTreeMap<String, TableCopiedFileInfo>,
+    ) -> Option<UpsertTableCopiedFileReq> {
+        if copy_stage_files.is_empty() {
+            return None;
+        }
+        tracing::debug!("upsert_copied_files_info: {:?}", copy_stage_files);
+        let expire_at = expire_hours * 60 + Utc::now().timestamp() as u64;
+        let req = UpsertTableCopiedFileReq {
+            table_id,
+            file_info: copy_stage_files,
+            expire_at: Some(expire_at),
+        };
+        Some(req)
     }
 }
 
