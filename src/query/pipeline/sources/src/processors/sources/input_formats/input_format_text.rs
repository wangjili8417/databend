//  Copyright 2022 Datafuse Labs.
//
//  Licensed under the Apache License, Version 2.0 (the "License");
//  you may not use this file except in compliance with the License.
//  You may obtain a copy of the License at
//
//      http://www.apache.org/licenses/LICENSE-2.0
//
//  Unless required by applicable law or agreed to in writing, software
//  distributed under the License is distributed on an "AS IS" BASIS,
//  WITHOUT WARRANTIES OR CONDITIONS OF ANY KIND, either express or implied.
//  See the License for the specific language governing permissions and
//  limitations under the License.

use std::marker::PhantomData;
use std::mem;
use std::sync::Arc;

use common_exception::ErrorCode;
use common_exception::Result;
use common_expression::Chunk;
use common_expression::DataSchemaRef;
use common_expression::TypeDeserializer;
use common_formats::FieldDecoder;
use common_formats::FileFormatOptionsExt;
use common_meta_types::StageFileFormatType;
use common_meta_types::UserStageInfo;
use common_pipeline_core::Pipeline;
use common_settings::Settings;
use opendal::raw::DecompressDecoder;
use opendal::raw::DecompressState;
use opendal::Operator;

use super::InputFormat;
use crate::processors::sources::input_formats::beyond_end_reader::BeyondEndReader;
use crate::processors::sources::input_formats::impls::input_format_csv::CsvReaderState;
use crate::processors::sources::input_formats::impls::input_format_xml::XmlReaderState;
use crate::processors::sources::input_formats::input_context::InputContext;
use crate::processors::sources::input_formats::input_pipeline::AligningStateTrait;
use crate::processors::sources::input_formats::input_pipeline::ChunkBuilderTrait;
use crate::processors::sources::input_formats::input_pipeline::InputFormatPipe;
use crate::processors::sources::input_formats::input_pipeline::RowBatchTrait;
use crate::processors::sources::input_formats::input_split::split_by_size;
use crate::processors::sources::input_formats::input_split::FileInfo;
use crate::processors::sources::input_formats::input_split::SplitInfo;

pub trait InputFormatTextBase: Sized + Send + Sync + 'static {
    fn format_type() -> StageFileFormatType;

    fn is_splittable() -> bool {
        false
    }

    fn create_field_decoder(options: &FileFormatOptionsExt) -> Arc<dyn FieldDecoder>;

<<<<<<< HEAD
    fn default_field_delimiter() -> u8;

    fn deserialize(builder: &mut ChunkBuilder<Self>, batch: RowBatch) -> Result<()>;
=======
    fn deserialize(builder: &mut BlockBuilder<Self>, batch: RowBatch) -> Result<()>;
>>>>>>> 38d56645

    fn align(state: &mut AligningState<Self>, buf: &[u8]) -> Result<Vec<RowBatch>>;

    fn align_flush(state: &mut AligningState<Self>) -> Result<Vec<RowBatch>> {
        if state.tail_of_last_batch.is_empty() {
            Ok(vec![])
        } else {
            // last row
            let data = mem::take(&mut state.tail_of_last_batch);
            let end = data.len();
            let row_batch = RowBatch {
                data,
                row_ends: vec![end],
                field_ends: vec![],
                path: state.path.to_string(),
                batch_id: state.batch_id,
                offset: state.offset,
                start_row: Some(state.rows),
            };
            tracing::debug!(
                "align flush batch {}, bytes = {}, start_row = {}",
                row_batch.batch_id,
                state.tail_of_last_batch.len(),
                state.rows
            );
            Ok(vec![row_batch])
        }
    }
}

pub struct InputFormatText<T: InputFormatTextBase> {
    phantom: PhantomData<T>,
}

impl<T: InputFormatTextBase> InputFormatText<T> {
    pub fn create() -> Self {
        Self {
            phantom: Default::default(),
        }
    }
}

pub struct InputFormatTextPipe<T> {
    phantom: PhantomData<T>,
}

#[async_trait::async_trait]
impl<T: InputFormatTextBase> InputFormatPipe for InputFormatTextPipe<T> {
    type SplitMeta = ();
    type ReadBatch = Vec<u8>;
    type RowBatch = RowBatch;
    type AligningState = AligningState<T>;
    type ChunkBuilder = ChunkBuilder<T>;
}

#[async_trait::async_trait]
impl<T: InputFormatTextBase> InputFormat for InputFormatText<T> {
    fn exec_copy(&self, ctx: Arc<InputContext>, pipeline: &mut Pipeline) -> Result<()> {
        InputFormatTextPipe::<T>::execute_copy_with_aligner(ctx, pipeline)
    }

    fn exec_stream(&self, ctx: Arc<InputContext>, pipeline: &mut Pipeline) -> Result<()> {
        InputFormatTextPipe::<T>::execute_stream(ctx, pipeline)
    }

    async fn get_splits(
        &self,
        files: &[String],
        stage_info: &UserStageInfo,
        op: &Operator,
        _settings: &Arc<Settings>,
    ) -> Result<Vec<Arc<SplitInfo>>> {
        let mut infos = vec![];
        for path in files {
            let obj = op.object(path);
            let size = obj.metadata().await?.content_length() as usize;
            let compress_alg = InputContext::get_compression_alg_copy(
                stage_info.file_format_options.compression,
                path,
            )?;
            let split_size = stage_info.copy_options.split_size;
            if compress_alg.is_none() && T::is_splittable() && split_size > 0 {
                let split_offsets = split_by_size(size, split_size);
                let num_file_splits = split_offsets.len();
                tracing::debug!(
                    "split file {} of size {} to {} {} bytes splits",
                    path,
                    size,
                    num_file_splits,
                    split_size
                );
                let file = Arc::new(FileInfo {
                    path: path.clone(),
                    size,
                    num_splits: split_offsets.len(),
                    compress_alg,
                });
                for (i, (offset, size)) in split_offsets.into_iter().enumerate() {
                    infos.push(Arc::new(SplitInfo {
                        file: file.clone(),
                        seq_in_file: i,
                        offset,
                        size,
                        num_file_splits,
                        format_info: None,
                    }));
                }
            } else {
                let file = Arc::new(FileInfo {
                    path: path.clone(),
                    size, // dummy
                    num_splits: 1,
                    compress_alg,
                });
                infos.push(Arc::new(SplitInfo {
                    file,
                    seq_in_file: 0,
                    offset: 0,
                    size, // dummy
                    num_file_splits: 1,
                    format_info: None,
                }));
            }
        }
        Ok(infos)
    }
}

#[derive(Default)]
pub struct RowBatch {
    pub data: Vec<u8>,
    pub row_ends: Vec<usize>,
    pub field_ends: Vec<usize>,

    // for error info
    pub path: String,
    pub batch_id: usize,
    pub offset: usize,
    pub start_row: Option<usize>,
}

impl RowBatchTrait for RowBatch {
    fn size(&self) -> usize {
        self.data.len()
    }

    fn rows(&self) -> usize {
        self.row_ends.len()
    }
}

pub struct AligningState<T> {
    ctx: Arc<InputContext>,
    split_info: Arc<SplitInfo>,
    pub path: String,
    pub record_delimiter_end: u8,
    pub field_delimiter: u8,
    pub batch_id: usize,
    pub rows: usize,
    pub offset: usize,
    pub rows_to_skip: usize,
    pub tail_of_last_batch: Vec<u8>,
    pub num_fields: usize,
    pub decoder: Option<DecompressDecoder>,
    pub csv_reader: Option<CsvReaderState>,
    pub xml_reader: Option<XmlReaderState>,
    phantom: PhantomData<T>,
}

impl<T: InputFormatTextBase> AligningState<T> {
    pub fn align_by_record_delimiter(&mut self, buf_in: &[u8]) -> Vec<RowBatch> {
        let record_delimiter_end = self.record_delimiter_end;
        let size_last_remain = self.tail_of_last_batch.len();
        let mut buf = buf_in;
        if self.rows_to_skip > 0 {
            let mut i = 0;
            for b in buf.iter() {
                if *b == record_delimiter_end {
                    self.rows_to_skip -= 1;
                    if self.rows_to_skip == 0 {
                        break;
                    }
                }
                i += 1;
            }
            if self.rows_to_skip > 0 {
                self.tail_of_last_batch = vec![];
                return vec![];
            } else {
                buf = &buf[i + 1..];
            }
        }
        if buf.is_empty() {
            return vec![];
        }

        let mut output = RowBatch::default();
        let rows = &mut output.row_ends;
        for (i, b) in buf.iter().enumerate() {
            if *b == b'\n' {
                rows.push(i + 1 + size_last_remain)
            }
        }
        if rows.is_empty() {
            self.tail_of_last_batch.extend_from_slice(buf);
            vec![]
        } else {
            let batch_end = rows[rows.len() - 1] - size_last_remain;
            output.data = mem::take(&mut self.tail_of_last_batch);
            output.data.extend_from_slice(&buf[..batch_end]);
            self.tail_of_last_batch.extend_from_slice(&buf[batch_end..]);
            let size = output.data.len();
            output.path = self.path.to_string();
            output.start_row = Some(self.rows);
            output.offset = self.offset;
            output.batch_id = self.batch_id;
            self.offset += size;
            self.rows += rows.len();
            self.batch_id += 1;
            tracing::debug!(
                "align batch {}, {} + {} + {} bytes to {} rows",
                output.batch_id,
                size_last_remain,
                batch_end,
                self.tail_of_last_batch.len(),
                rows.len(),
            );
            vec![output]
        }
    }
}

#[async_trait::async_trait]
impl<T: InputFormatTextBase> AligningStateTrait for AligningState<T> {
    type Pipe = InputFormatTextPipe<T>;

    fn try_create(ctx: &Arc<InputContext>, split_info: &Arc<SplitInfo>) -> Result<Self> {
        let rows_to_skip = if split_info.seq_in_file == 0 {
            ctx.rows_to_skip
        } else {
            (T::is_splittable() && split_info.num_file_splits > 1) as usize
        };
        let path = split_info.file.path.clone();

        let decoder = ctx.get_compression_alg(&path)?.map(DecompressDecoder::new);
        let csv_reader = if T::format_type() == StageFileFormatType::Csv {
            Some(CsvReaderState::create(ctx))
        } else {
            None
        };

        let xml_reader = if T::format_type() == StageFileFormatType::Xml {
            Some(XmlReaderState::create(ctx))
        } else {
            None
        };

        Ok(AligningState::<T> {
            ctx: ctx.clone(),
            split_info: split_info.clone(),
            path,
            decoder,
            rows_to_skip,
            csv_reader,
            xml_reader,
            tail_of_last_batch: vec![],
            rows: 0,
            batch_id: 0,
            num_fields: ctx.schema.num_fields(),
            offset: split_info.offset,
            record_delimiter_end: ctx.record_delimiter.end(),
            field_delimiter: ctx.field_delimiter,
            phantom: Default::default(),
        })
    }

    fn align(&mut self, read_batch: Option<Vec<u8>>) -> Result<Vec<RowBatch>> {
        let row_batches = if let Some(data) = read_batch {
            let buf = if let Some(decoder) = self.decoder.as_mut() {
                decompress(decoder, &data)?
            } else {
                data
            };
            T::align(self, &buf)?
        } else {
            if let Some(decoder) = &self.decoder {
                let state = decoder.state();
                if !matches!(state, DecompressState::Done | DecompressState::Reading) {
                    tracing::warn!("decompressor end with state {:?}", state)
                }
            }
            T::align_flush(self)?
        };
        Ok(row_batches)
    }

    fn read_beyond_end(&self) -> Option<BeyondEndReader> {
        Some(BeyondEndReader {
            ctx: self.ctx.clone(),
            split_info: self.split_info.clone(),
            path: self.path.clone(),
            record_delimiter_end: self.record_delimiter_end,
        })
    }
}

pub struct ChunkBuilder<T> {
    pub field_decoder: Arc<dyn FieldDecoder>,
    pub ctx: Arc<InputContext>,
    pub mutable_columns: Vec<Box<dyn TypeDeserializer>>,
    pub num_rows: usize,
    phantom: PhantomData<T>,
}

impl<T: InputFormatTextBase> ChunkBuilder<T> {
    fn flush(&mut self) -> Result<Vec<Chunk>> {
        let mut columns = Vec::with_capacity(self.mutable_columns.len());
        for deserializer in &mut self.mutable_columns {
            columns.push(deserializer.finish_to_column());
        }
        self.mutable_columns = self
            .ctx
            .schema
            .create_deserializers(self.ctx.chunk_compact_thresholds.min_rows_per_chunk);
        self.num_rows = 0;

        todo!("expression")
        // Ok(vec![DataBlock::create(self.ctx.schema.clone(), columns)])
    }

    fn memory_size(&self) -> usize {
        self.mutable_columns.iter().map(|x| x.memory_size()).sum()
    }
}

impl<T: InputFormatTextBase> ChunkBuilderTrait for ChunkBuilder<T> {
    type Pipe = InputFormatTextPipe<T>;

    fn create(ctx: Arc<InputContext>) -> Self {
        let columns = ctx
            .schema
            .create_deserializers(ctx.chunk_compact_thresholds.min_rows_per_chunk);
        let field_decoder = T::create_field_decoder(&ctx.format_options);

        ChunkBuilder {
            ctx,
            mutable_columns: columns,
            num_rows: 0,
            field_decoder,
            phantom: PhantomData,
        }
    }

    fn deserialize(&mut self, batch: Option<RowBatch>) -> Result<Vec<Chunk>> {
        if let Some(b) = batch {
            self.num_rows += b.row_ends.len();
            T::deserialize(self, b)?;
            let mem = self.memory_size();
            tracing::debug!(
                "chunk builder added new batch: row {} size {}",
                self.num_rows,
                mem
            );
            if self.num_rows >= self.ctx.chunk_compact_thresholds.min_rows_per_chunk
                || mem > self.ctx.chunk_compact_thresholds.max_bytes_per_chunk
            {
                self.flush()
            } else {
                Ok(vec![])
            }
        } else {
            self.flush()
        }
    }
}

fn decompress(decoder: &mut DecompressDecoder, compressed: &[u8]) -> Result<Vec<u8>> {
    let mut decompress_bufs = vec![];
    let mut amt = 0;
    loop {
        match decoder.state() {
            DecompressState::Reading => {
                if amt == compressed.len() {
                    break;
                }
                let read = decoder.fill(&compressed[amt..]);
                amt += read;
            }
            DecompressState::Decoding => {
                let mut decompress_buf = vec![0u8; 4096];
                let written = decoder.decode(&mut decompress_buf[..]).map_err(|e| {
                    ErrorCode::InvalidCompressionData(format!("compression data invalid: {e}"))
                })?;
                decompress_buf.truncate(written);
                decompress_bufs.push(decompress_buf);
            }
            DecompressState::Flushing => {
                let mut decompress_buf = vec![0u8; 4096];
                let written = decoder.finish(&mut decompress_buf).map_err(|e| {
                    ErrorCode::InvalidCompressionData(format!("compression data invalid: {e}"))
                })?;
                decompress_buf.truncate(written);
                decompress_bufs.push(decompress_buf);
            }
            DecompressState::Done => break,
        }
    }
    Ok(decompress_bufs.concat())
}<|MERGE_RESOLUTION|>--- conflicted
+++ resolved
@@ -53,13 +53,7 @@
 
     fn create_field_decoder(options: &FileFormatOptionsExt) -> Arc<dyn FieldDecoder>;
 
-<<<<<<< HEAD
-    fn default_field_delimiter() -> u8;
-
     fn deserialize(builder: &mut ChunkBuilder<Self>, batch: RowBatch) -> Result<()>;
-=======
-    fn deserialize(builder: &mut BlockBuilder<Self>, batch: RowBatch) -> Result<()>;
->>>>>>> 38d56645
 
     fn align(state: &mut AligningState<Self>, buf: &[u8]) -> Result<Vec<RowBatch>>;
 
