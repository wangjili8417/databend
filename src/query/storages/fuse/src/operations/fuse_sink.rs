//  Copyright 2021 Datafuse Labs.
//
//  Licensed under the Apache License, Version 2.0 (the "License");
//  you may not use this file except in compliance with the License.
//  You may obtain a copy of the License at
//
//      http://www.apache.org/licenses/LICENSE-2.0
//
//  Unless required by applicable law or agreed to in writing, software
//  distributed under the License is distributed on an "AS IS" BASIS,
//  WITHOUT WARRANTIES OR CONDITIONS OF ANY KIND, either express or implied.
//  See the License for the specific language governing permissions and
//  limitations under the License.

use std::any::Any;
use std::collections::HashMap;
use std::sync::Arc;
use std::time::Instant;

use async_trait::async_trait;
use common_cache::Cache;
use common_catalog::table_context::TableContext;
<<<<<<< HEAD
=======
use common_datablocks::BlockCompactThresholds;
use common_datablocks::DataBlock;
>>>>>>> 4e099891
use common_exception::ErrorCode;
use common_exception::Result;
use common_expression::serialize_to_parquet_with_compression;
use common_expression::BlockCompactThresholds;
use common_expression::DataBlock;
use common_expression::TableSchemaRef;
use common_pipeline_core::processors::port::OutputPort;
<<<<<<< HEAD
use common_storages_index::BlockFilter;
=======
use common_storages_common::blocks_to_parquet;
use common_storages_index::*;
>>>>>>> 4e099891
use common_storages_table_meta::caches::CacheManager;
use common_storages_table_meta::meta::ColumnId;
use common_storages_table_meta::meta::ColumnMeta;
use common_storages_table_meta::meta::Location;
use common_storages_table_meta::meta::SegmentInfo;
use common_storages_table_meta::meta::Statistics;
use common_storages_table_meta::table::TableCompression;
use opendal::Operator;

use super::AppendOperationLogEntry;
use crate::fuse_table::FuseStorageFormat;
use crate::io;
use crate::io::TableMetaLocationGenerator;
use crate::io::WriteSettings;
use crate::metrics::metrics_inc_block_index_write_bytes;
use crate::metrics::metrics_inc_block_index_write_milliseconds;
use crate::metrics::metrics_inc_block_index_write_nums;
use crate::metrics::metrics_inc_block_write_bytes;
use crate::metrics::metrics_inc_block_write_milliseconds;
use crate::metrics::metrics_inc_block_write_nums;
use crate::pipelines::processors::port::InputPort;
use crate::pipelines::processors::processor::Event;
use crate::pipelines::processors::processor::ProcessorPtr;
use crate::pipelines::processors::Processor;
use crate::statistics::BlockStatistics;
use crate::statistics::ClusterStatsGenerator;
use crate::statistics::StatisticsAccumulator;

pub struct BloomIndexState {
    pub(crate) data: Vec<u8>,
    pub(crate) size: u64,
    pub(crate) location: Location,
}

impl BloomIndexState {
    pub fn try_create(
        ctx: Arc<dyn TableContext>,
        source_schema: TableSchemaRef,
        block: &DataBlock,
        location: Location,
    ) -> Result<(Self, HashMap<usize, usize>)> {
        // write index
        let bloom_index =
            BlockFilter::try_create(ctx.try_get_function_context()?, source_schema, &[block])?;
        let index_block = bloom_index.filter_block;
        let mut data = Vec::with_capacity(100 * 1024);
        let index_block_schema = &bloom_index.filter_schema;
        let (size, _) = blocks_to_parquet(
            index_block_schema,
            vec![index_block],
            &mut data,
            TableCompression::None,
        )?;
        Ok((
            Self {
                data,
                size,
                location,
            },
            bloom_index.column_distinct_count,
        ))
    }
}

enum State {
    None,
    NeedSerialize(DataBlock),
    Serialized {
        data: Vec<u8>,
        size: u64,
        meta_data: HashMap<ColumnId, ColumnMeta>,
        block_statistics: BlockStatistics,
        bloom_index_state: BloomIndexState,
    },
    GenerateSegment,
    SerializedSegment {
        data: Vec<u8>,
        location: String,
        segment: Arc<SegmentInfo>,
    },
    PreCommitSegment {
        location: String,
        segment: Arc<SegmentInfo>,
    },
    Finished,
}

pub struct FuseTableSink {
    state: State,
    input: Arc<InputPort>,
    ctx: Arc<dyn TableContext>,
    data_accessor: Operator,
    num_block_threshold: u64,
    meta_locations: TableMetaLocationGenerator,
    accumulator: StatisticsAccumulator,
    cluster_stats_gen: ClusterStatsGenerator,

    source_schema: TableSchemaRef,
    storage_format: FuseStorageFormat,
    table_compression: TableCompression,
    // A dummy output port for distributed insert select to connect Exchange Sink.
    output: Option<Arc<OutputPort>>,
}

impl FuseTableSink {
    #[allow(clippy::too_many_arguments)]
    pub fn try_create(
        input: Arc<InputPort>,
        ctx: Arc<dyn TableContext>,
        num_block_threshold: usize,
        data_accessor: Operator,
        meta_locations: TableMetaLocationGenerator,
        cluster_stats_gen: ClusterStatsGenerator,
        thresholds: BlockCompactThresholds,
        source_schema: TableSchemaRef,
        storage_format: FuseStorageFormat,
        table_compression: TableCompression,
        output: Option<Arc<OutputPort>>,
    ) -> Result<ProcessorPtr> {
        Ok(ProcessorPtr::create(Box::new(FuseTableSink {
            ctx,
            input,
            data_accessor,
            meta_locations,
            state: State::None,
            accumulator: StatisticsAccumulator::new(thresholds),
            num_block_threshold: num_block_threshold as u64,
            cluster_stats_gen,
            source_schema,
            storage_format,
            table_compression,
            output,
        })))
    }
}

#[async_trait]
impl Processor for FuseTableSink {
    fn name(&self) -> String {
        "FuseSink".to_string()
    }

    fn as_any(&mut self) -> &mut dyn Any {
        self
    }

    fn event(&mut self) -> Result<Event> {
        if matches!(
            &self.state,
            State::NeedSerialize(_) | State::GenerateSegment | State::PreCommitSegment { .. }
        ) {
            return Ok(Event::Sync);
        }

        if matches!(
            &self.state,
            State::Serialized { .. } | State::SerializedSegment { .. }
        ) {
            return Ok(Event::Async);
        }

        if self.input.is_finished() {
            if self.accumulator.summary_row_count != 0 {
                self.state = State::GenerateSegment;
                return Ok(Event::Sync);
            }
            if let Some(output) = &self.output {
                output.finish();
            }
            self.state = State::Finished;
            return Ok(Event::Finished);
        }

        if !self.input.has_data() {
            self.input.set_need_data();
            return Ok(Event::NeedData);
        }

        self.state = State::NeedSerialize(self.input.pull_data().unwrap()?);
        Ok(Event::Sync)
    }

    fn process(&mut self) -> Result<()> {
        match std::mem::replace(&mut self.state, State::None) {
            State::NeedSerialize(data_block) => {
                let (cluster_stats, block) =
                    self.cluster_stats_gen.gen_stats_for_append(&data_block)?;

                let (block_location, block_id) = self.meta_locations.gen_block_location();

                let location = self.meta_locations.block_bloom_index_location(&block_id);
                let (bloom_index_state, column_distinct_count) = BloomIndexState::try_create(
                    self.ctx.clone(),
                    self.source_schema.clone(),
                    &block,
                    location,
                )?;

                let block_statistics = BlockStatistics::from(
                    &block,
                    block_location.0,
                    cluster_stats,
                    Some(column_distinct_count),
                )?;

                let write_settings = WriteSettings {
                    storage_format: self.storage_format,
                    table_compression: self.table_compression,
                    ..Default::default()
                };

                // we need a configuration of block size threshold here
                let mut data = Vec::with_capacity(100 * 1024 * 1024);
<<<<<<< HEAD
                let (size, meta_data) =
                    io::write_block(self.storage_format, &self.source_schema, block, &mut data)?;
=======
                let (size, meta_data) = io::write_block(&write_settings, block, &mut data)?;
>>>>>>> 4e099891

                self.state = State::Serialized {
                    data,
                    size,
                    block_statistics,
                    meta_data,
                    bloom_index_state,
                };
            }
            State::GenerateSegment => {
                let acc = std::mem::take(&mut self.accumulator);
                let col_stats = acc.summary()?;

                let segment_info = SegmentInfo::new(acc.blocks_metas, Statistics {
                    row_count: acc.summary_row_count,
                    block_count: acc.summary_block_count,
                    perfect_block_count: acc.perfect_block_count,
                    uncompressed_byte_size: acc.in_memory_size,
                    compressed_byte_size: acc.file_size,
                    index_size: acc.index_size,
                    col_stats,
                });

                self.state = State::SerializedSegment {
                    data: serde_json::to_vec(&segment_info)?,
                    location: self.meta_locations.gen_segment_info_location(),
                    segment: Arc::new(segment_info),
                }
            }
            State::PreCommitSegment { location, segment } => {
                if let Some(segment_cache) = CacheManager::instance().get_table_segment_cache() {
                    let cache = &mut segment_cache.write();
                    cache.put(location.clone(), segment.clone());
                }

                // TODO: dyn operation for table trait
                let log_entry = AppendOperationLogEntry::new(location, segment);
                let data_block = DataBlock::try_from(log_entry)?;
                self.ctx.push_precommit_block(data_block);
            }
            _state => {
                return Err(ErrorCode::Internal("Unknown state for fuse table sink"));
            }
        }

        Ok(())
    }

    async fn async_process(&mut self) -> Result<()> {
        match std::mem::replace(&mut self.state, State::None) {
            State::Serialized {
                data,
                size,
                meta_data,
                block_statistics,
                bloom_index_state,
            } => {
                let start = Instant::now();

                // write data block
                io::write_data(
                    &data,
                    &self.data_accessor,
                    &block_statistics.block_file_location,
                )
                .await?;

                // Perf.
                {
                    metrics_inc_block_write_nums(1);
                    metrics_inc_block_write_bytes(data.len() as u64);
                    metrics_inc_block_write_milliseconds(start.elapsed().as_millis() as u64);
                }

                let start = Instant::now();

                // write bloom filter index
                io::write_data(
                    &bloom_index_state.data,
                    &self.data_accessor,
                    &bloom_index_state.location.0,
                )
                .await?;

                // Perf.
                {
                    metrics_inc_block_index_write_nums(1);
                    metrics_inc_block_index_write_bytes(bloom_index_state.data.len() as u64);
                    metrics_inc_block_index_write_milliseconds(start.elapsed().as_millis() as u64);
                }

                let bloom_filter_index_size = bloom_index_state.size;
                self.accumulator.add_block(
                    size,
                    meta_data,
                    block_statistics,
                    Some(bloom_index_state.location),
                    bloom_filter_index_size,
                    self.table_compression.into(),
                )?;

                if self.accumulator.summary_block_count >= self.num_block_threshold {
                    self.state = State::GenerateSegment;
                }
            }
            State::SerializedSegment {
                data,
                location,
                segment,
            } => {
                self.data_accessor.object(&location).write(data).await?;

                self.state = State::PreCommitSegment { location, segment };
            }
            _state => {
                return Err(ErrorCode::Internal("Unknown state for fuse table sink."));
            }
        }

        Ok(())
    }
}<|MERGE_RESOLUTION|>--- conflicted
+++ resolved
@@ -20,24 +20,14 @@
 use async_trait::async_trait;
 use common_cache::Cache;
 use common_catalog::table_context::TableContext;
-<<<<<<< HEAD
-=======
-use common_datablocks::BlockCompactThresholds;
-use common_datablocks::DataBlock;
->>>>>>> 4e099891
 use common_exception::ErrorCode;
 use common_exception::Result;
-use common_expression::serialize_to_parquet_with_compression;
 use common_expression::BlockCompactThresholds;
 use common_expression::DataBlock;
 use common_expression::TableSchemaRef;
 use common_pipeline_core::processors::port::OutputPort;
-<<<<<<< HEAD
-use common_storages_index::BlockFilter;
-=======
 use common_storages_common::blocks_to_parquet;
 use common_storages_index::*;
->>>>>>> 4e099891
 use common_storages_table_meta::caches::CacheManager;
 use common_storages_table_meta::meta::ColumnId;
 use common_storages_table_meta::meta::ColumnMeta;
@@ -251,12 +241,8 @@
 
                 // we need a configuration of block size threshold here
                 let mut data = Vec::with_capacity(100 * 1024 * 1024);
-<<<<<<< HEAD
                 let (size, meta_data) =
-                    io::write_block(self.storage_format, &self.source_schema, block, &mut data)?;
-=======
-                let (size, meta_data) = io::write_block(&write_settings, block, &mut data)?;
->>>>>>> 4e099891
+                    io::write_block(&write_settings, &self.source_schema, block, &mut data)?;
 
                 self.state = State::Serialized {
                     data,
