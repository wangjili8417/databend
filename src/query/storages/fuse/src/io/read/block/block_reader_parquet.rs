--- conflicted
+++ resolved
@@ -48,216 +48,4 @@
             None,
         )
     }
-<<<<<<< HEAD
-
-    /// Deserialize column chunks data from parquet format to DataBlock.
-    pub fn deserialize_parquet_chunks(
-        &self,
-        part: PartInfoPtr,
-        chunks: Vec<(usize, &[u8])>,
-    ) -> Result<DataBlock> {
-        let part = FusePartInfo::from_part(&part)?;
-        let start = Instant::now();
-
-        if chunks.is_empty() {
-            return Ok(DataBlock::new(vec![], part.nums_rows));
-        }
-
-        let reads = chunks
-            .iter()
-            .map(|(index, chunk)| (*index, *chunk))
-            .collect::<Vec<_>>();
-
-        let deserialized_res = self.deserialize_parquet_chunks_with_buffer(
-            part.nums_rows,
-            &part.compression,
-            &part.columns_meta,
-            reads,
-            None,
-        );
-
-        // Perf.
-        {
-            metrics_inc_remote_io_deserialize_milliseconds(start.elapsed().as_millis() as u64);
-        }
-
-        deserialized_res
-    }
-
-    pub fn build_default_values_block(&self, num_rows: usize) -> Result<DataBlock> {
-        let data_schema = self.data_schema();
-        let default_vals = self.default_vals.clone();
-        DataBlock::create_with_default_value(&data_schema, &default_vals, num_rows)
-    }
-
-    /// Deserialize column chunks data from parquet format to DataBlock with a uncompressed buffer.
-    pub fn deserialize_parquet_chunks_with_buffer(
-        &self,
-        num_rows: usize,
-        compression: &Compression,
-        columns_meta: &HashMap<ColumnId, ColumnMeta>,
-        columns_chunks: Vec<(usize, &[u8])>,
-        uncompressed_buffer: Option<Arc<UncompressedBuffer>>,
-    ) -> Result<DataBlock> {
-        if columns_chunks.is_empty() {
-            return self.build_default_values_block(num_rows);
-        }
-
-        let chunk_map: HashMap<usize, &[u8]> = columns_chunks.into_iter().collect();
-        let mut columns_array_iter = Vec::with_capacity(self.projection.len());
-
-        let mut need_default_vals = Vec::with_capacity(self.projection.len());
-        let mut need_to_fill_default_val = false;
-        for column_node in &self.project_column_nodes {
-            let field = column_node.field.clone();
-            let indices = &column_node.leaf_ids;
-            let mut column_metas = Vec::with_capacity(indices.len());
-            let mut column_chunks = Vec::with_capacity(indices.len());
-            let mut column_descriptors = Vec::with_capacity(indices.len());
-            let mut column_in_block = false;
-
-            for (j, index) in indices.iter().enumerate() {
-                let column_id = column_node.leaf_column_ids[j];
-                if let Some(column_meta) = columns_meta.get(&column_id) {
-                    let column_read = <&[u8]>::clone(&chunk_map[index]);
-                    let column_descriptor = &self.parquet_schema_descriptor.columns()[*index];
-                    column_metas.push(column_meta);
-                    column_chunks.push(column_read);
-                    column_descriptors.push(column_descriptor);
-                    column_in_block = true;
-                } else {
-                    column_in_block = false;
-                    break;
-                }
-            }
-
-            if column_in_block {
-                columns_array_iter.push(Self::chunks_to_parquet_array_iter(
-                    column_metas,
-                    column_chunks,
-                    num_rows,
-                    column_descriptors,
-                    field,
-                    compression,
-                    uncompressed_buffer
-                        .clone()
-                        .unwrap_or_else(|| UncompressedBuffer::new(0)),
-                )?);
-                need_default_vals.push(false);
-            } else {
-                need_default_vals.push(true);
-                need_to_fill_default_val = true;
-            }
-        }
-
-        let mut arrays = Vec::with_capacity(columns_array_iter.len());
-        for mut column_array_iter in columns_array_iter.into_iter() {
-            let array = column_array_iter.next().unwrap()?;
-            arrays.push(array);
-            drop(column_array_iter);
-        }
-
-        let chunk = Chunk::try_new(arrays)?;
-        if !need_to_fill_default_val {
-            DataBlock::from_arrow_chunk(&chunk, &self.data_schema())
-        } else {
-            let data_schema = self.data_schema();
-            let schema_default_vals = self.default_vals.clone();
-            let mut default_vals = Vec::with_capacity(need_default_vals.len());
-            for (i, need_default_val) in need_default_vals.iter().enumerate() {
-                if !need_default_val {
-                    default_vals.push(None);
-                } else {
-                    default_vals.push(Some(schema_default_vals[i].clone()));
-                }
-            }
-            DataBlock::create_with_default_value_and_chunk(
-                &data_schema,
-                &chunk,
-                &default_vals,
-                num_rows,
-            )
-        }
-    }
-
-    fn chunks_to_parquet_array_iter<'a>(
-        metas: Vec<&ColumnMeta>,
-        chunks: Vec<&'a [u8]>,
-        rows: usize,
-        column_descriptors: Vec<&ColumnDescriptor>,
-        field: Field,
-        compression: &Compression,
-        uncompressed_buffer: Arc<UncompressedBuffer>,
-    ) -> Result<ArrayIter<'a>> {
-        let columns = metas
-            .iter()
-            .zip(chunks.into_iter().zip(column_descriptors.iter()))
-            .map(|(meta, (chunk, column_descriptor))| {
-                let meta = meta.as_parquet().unwrap();
-
-                let page_meta_data = PageMetaData {
-                    column_start: meta.offset,
-                    num_values: meta.num_values as i64,
-                    compression: Self::to_parquet_compression(compression)?,
-                    descriptor: column_descriptor.descriptor.clone(),
-                };
-                let pages = PageReader::new_with_page_meta(
-                    chunk,
-                    page_meta_data,
-                    Arc::new(|_, _| true),
-                    vec![],
-                    usize::MAX,
-                );
-
-                Ok(BuffedBasicDecompressor::new(
-                    pages,
-                    uncompressed_buffer.clone(),
-                ))
-            })
-            .collect::<Result<Vec<_>>>()?;
-
-        let types = column_descriptors
-            .iter()
-            .map(|column_descriptor| &column_descriptor.descriptor.primitive_type)
-            .collect::<Vec<_>>();
-
-        Ok(column_iter_to_arrays(
-            columns,
-            types,
-            field,
-            Some(rows),
-            rows,
-        )?)
-    }
-
-    fn to_parquet_compression(meta_compression: &Compression) -> Result<ParquetCompression> {
-        match meta_compression {
-            Compression::Lz4 => {
-                let err_msg = r#"Deprecated compression algorithm [Lz4] detected.
-
-                                        The Legacy compression algorithm [Lz4] is no longer supported.
-                                        To migrate data from old format, please consider re-create the table,
-                                        by using an old compatible version [v0.8.25-nightly … v0.7.12-nightly].
-
-                                        - Bring up the compatible version of databend-query
-                                        - re-create the table
-                                           Suppose the name of table is T
-                                            ~~~
-                                            create table tmp_t as select * from T;
-                                            drop table T all;
-                                            alter table tmp_t rename to T;
-                                            ~~~
-                                        Please note that the history of table T WILL BE LOST.
-                                       "#;
-                Err(ErrorCode::StorageOther(err_msg))
-            }
-            Compression::Lz4Raw => Ok(ParquetCompression::Lz4Raw),
-            Compression::Snappy => Ok(ParquetCompression::Snappy),
-            Compression::Zstd => Ok(ParquetCompression::Zstd),
-            Compression::Gzip => Ok(ParquetCompression::Gzip),
-            Compression::None => Ok(ParquetCompression::Uncompressed),
-        }
-    }
-=======
->>>>>>> deaa2fac
 }