// Copyright 2021 Datafuse Labs.
//
// Licensed under the Apache License, Version 2.0 (the "License");
// you may not use this file except in compliance with the License.
// You may obtain a copy of the License at
//
//     http://www.apache.org/licenses/LICENSE-2.0
//
// Unless required by applicable law or agreed to in writing, software
// distributed under the License is distributed on an "AS IS" BASIS,
// WITHOUT WARRANTIES OR CONDITIONS OF ANY KIND, either express or implied.
// See the License for the specific language governing permissions and
// limitations under the License.

use std::net::SocketAddr;
use std::sync::atomic::AtomicUsize;
use std::sync::Arc;

use common_exception::ErrorCode;
use common_exception::Result;
use common_macros::MallocSizeOf;
use common_mem_allocator::malloc_size;
use common_meta_types::GrantObject;
use common_meta_types::UserInfo;
use common_meta_types::UserPrivilegeType;
use futures::channel::*;
use opendal::Operator;

use crate::catalogs::DatabaseCatalog;
use crate::configs::Config;
use crate::sessions::QueryContext;
use crate::sessions::QueryContextShared;
use crate::sessions::SessionContext;
use crate::sessions::SessionManager;
use crate::sessions::Settings;

#[derive(Clone, MallocSizeOf)]
pub struct Session {
    pub(in crate::sessions) id: String,
    pub(in crate::sessions) typ: String,
    #[ignore_malloc_size_of = "insignificant"]
    pub(in crate::sessions) session_mgr: Arc<SessionManager>,
    pub(in crate::sessions) ref_count: Arc<AtomicUsize>,
    pub(in crate::sessions) session_ctx: Arc<SessionContext>,
    #[ignore_malloc_size_of = "insignificant"]
    session_settings: Settings,
}

impl Session {
    pub async fn try_create(
        conf: Config,
        id: String,
        typ: String,
        session_mgr: Arc<SessionManager>,
    ) -> Result<Arc<Session>> {
        let session_ctx = Arc::new(SessionContext::try_create(conf.clone())?);
        let session_settings =
            Settings::try_create(&conf, session_ctx.clone(), session_mgr.get_user_manager())?;
        let ref_count = Arc::new(AtomicUsize::new(0));

        Ok(Arc::new(Session {
            id,
            typ,
            session_mgr,
            ref_count,
            session_ctx,
            session_settings,
        }))
    }

    pub fn get_id(self: &Arc<Self>) -> String {
        self.id.clone()
    }

    pub fn get_type(self: &Arc<Self>) -> String {
        self.typ.clone()
    }

    pub fn is_aborting(self: &Arc<Self>) -> bool {
        self.session_ctx.get_abort()
    }

    pub fn kill(self: &Arc<Self>) {
        let session_ctx = self.session_ctx.clone();
        session_ctx.set_abort(true);
        if session_ctx.query_context_shared_is_none() {
            if let Some(io_shutdown) = session_ctx.take_io_shutdown_tx() {
                let (tx, rx) = oneshot::channel();
                if io_shutdown.send(tx).is_ok() {
                    // We ignore this error because the receiver is return cancelled error.
                    let _ = futures::executor::block_on(rx);
                }
            }
        }
    }

    pub fn force_kill_session(self: &Arc<Self>) {
        self.force_kill_query();
        self.kill(/* shutdown io stream */);
    }

    pub fn force_kill_query(self: &Arc<Self>) {
        let session_ctx = self.session_ctx.clone();

        if let Some(context_shared) = session_ctx.take_query_context_shared() {
            context_shared.kill(/* shutdown executing query */);
        }
    }

    /// Create a query context for query.
    /// For a query, execution environment(e.g cluster) should be immutable.
    /// We can bind the environment to the context in create_context method.
    pub async fn create_query_context(self: &Arc<Self>) -> Result<Arc<QueryContext>> {
        let shared = self.get_shared_query_context().await?;

        Ok(QueryContext::create_from_shared(shared))
    }

    pub async fn get_shared_query_context(self: &Arc<Self>) -> Result<Arc<QueryContextShared>> {
        let query_ctx_shared = self.session_ctx.get_query_context_shared();
        Ok(match query_ctx_shared.as_ref() {
            Some(shared) => shared.clone(),
            None => {
                let discovery = self.session_mgr.get_cluster_discovery();

                let session = self.clone();
                let cluster = discovery.discover().await?;
<<<<<<< HEAD
                let shared = QueryContextShared::try_create(session, cluster)?;
=======
                let shared = QueryContextShared::try_create(config, session, cluster).await?;
>>>>>>> fa2c0c1f

                let query_ctx = self.session_ctx.get_query_context_shared();
                match query_ctx.as_ref() {
                    Some(shared) => shared.clone(),
                    None => {
                        self.session_ctx
                            .set_query_context_shared(Some(shared.clone()));
                        shared
                    }
                }
            }
        })
    }

    pub fn attach<F>(self: &Arc<Self>, host: Option<SocketAddr>, io_shutdown: F)
    where F: FnOnce() + Send + 'static {
        let (tx, rx) = futures::channel::oneshot::channel();
        self.session_ctx.set_client_host(host);
        self.session_ctx.set_io_shutdown_tx(Some(tx));

        common_base::tokio::spawn(async move {
            if let Ok(tx) = rx.await {
                (io_shutdown)();
                tx.send(()).ok();
            }
        });
    }

    pub fn set_current_database(self: &Arc<Self>, database_name: String) {
        self.session_ctx.set_current_database(database_name);
    }

    pub fn get_current_database(self: &Arc<Self>) -> String {
        self.session_ctx.get_current_database()
    }

    pub fn get_current_tenant(self: &Arc<Self>) -> String {
        self.session_ctx.get_current_tenant()
    }

    pub fn set_current_tenant(self: &Arc<Self>, tenant: String) {
        self.session_ctx.set_current_tenant(tenant);
    }

    pub fn get_current_user(self: &Arc<Self>) -> Result<UserInfo> {
        self.session_ctx
            .get_current_user()
            .ok_or_else(|| ErrorCode::AuthenticateFailure("unauthenticated"))
    }

    pub fn set_current_user(self: &Arc<Self>, user: UserInfo) {
        self.session_ctx.set_current_user(user)
    }

    pub async fn validate_privilege(
        self: &Arc<Self>,
        object: &GrantObject,
        privilege: UserPrivilegeType,
    ) -> Result<()> {
        let current_user = self.get_current_user()?;
        let user_verified = current_user.grants.verify_privilege(object, privilege);
        if user_verified {
            return Ok(());
        }

        let tenant = self.get_current_tenant();
        let role_cache = self
            .get_shared_query_context()
            .await?
            .get_role_cache_manager();
        let role_verified = role_cache
            .verify_privilege(&tenant, &current_user.grants.roles(), object, privilege)
            .await?;
        if role_verified {
            return Ok(());
        }

        Err(ErrorCode::PermissionDenied(format!(
            "Permission denied, user '{}'@'{}' requires {} privilege on {}",
            &current_user.name, &current_user.hostname, privilege, object
        )))
    }

    pub fn get_settings(self: &Arc<Self>) -> Arc<Settings> {
        Arc::new(self.session_settings.clone())
    }

    pub fn get_session_manager(self: &Arc<Self>) -> Arc<SessionManager> {
        self.session_mgr.clone()
    }

    pub fn get_catalog(self: &Arc<Self>) -> Arc<DatabaseCatalog> {
        self.session_mgr.get_catalog()
    }

    pub fn get_memory_usage(self: &Arc<Self>) -> usize {
        malloc_size(self)
    }

    pub fn get_storage_operator(self: &Arc<Self>) -> Operator {
        self.session_mgr.get_storage_operator()
    }

    pub fn get_config(&self) -> Config {
        self.session_mgr.get_config()
    }
}<|MERGE_RESOLUTION|>--- conflicted
+++ resolved
@@ -125,11 +125,7 @@
 
                 let session = self.clone();
                 let cluster = discovery.discover().await?;
-<<<<<<< HEAD
-                let shared = QueryContextShared::try_create(session, cluster)?;
-=======
-                let shared = QueryContextShared::try_create(config, session, cluster).await?;
->>>>>>> fa2c0c1f
+                let shared = QueryContextShared::try_create(session, cluster).await?;
 
                 let query_ctx = self.session_ctx.get_query_context_shared();
                 match query_ctx.as_ref() {
