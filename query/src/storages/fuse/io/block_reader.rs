// Copyright 2021 Datafuse Labs.
//
// Licensed under the Apache License, Version 2.0 (the "License");
// you may not use this file except in compliance with the License.
// You may obtain a copy of the License at
//
//     http://www.apache.org/licenses/LICENSE-2.0
//
// Unless required by applicable law or agreed to in writing, software
// distributed under the License is distributed on an "AS IS" BASIS,
// WITHOUT WARRANTIES OR CONDITIONS OF ANY KIND, either express or implied.
// See the License for the specific language governing permissions and
// limitations under the License.

use std::sync::Arc;

use common_arrow::arrow::datatypes::Field;
use common_arrow::arrow::datatypes::Schema as ArrowSchema;
use common_arrow::arrow::io::parquet::read::read_columns_many_async;
use common_arrow::arrow::io::parquet::read::RowGroupDeserializer;
use common_datablocks::DataBlock;
use common_datavalues::prelude::*;
use common_exception::ErrorCode;
use common_exception::Result;
use common_tracing::tracing;
use common_tracing::tracing::debug_span;
use common_tracing::tracing::Instrument;
use futures::future::BoxFuture;
use futures::io::BufReader;
<<<<<<< HEAD
use futures::AsyncRead;
use futures::AsyncSeek;
use futures::StreamExt;
use futures::TryStreamExt;
=======
use opendal::readers::SeekableReader;
>>>>>>> 6cb115a6
use opendal::Operator;

use crate::storages::fuse::io::meta_readers::BlockMetaReader;

pub struct BlockReader {
    data_accessor: Operator,
    path: String,
    block_schema: DataSchemaRef,
    arrow_table_schema: ArrowSchema,
    projection: Vec<usize>,
    file_len: u64,
    read_buffer_size: u64,
    metadata_reader: BlockMetaReader,
}

impl BlockReader {
    pub fn new(
        data_accessor: Operator,
        path: String,
        table_schema: DataSchemaRef,
        projection: Vec<usize>,
        file_len: u64,
        read_buffer_size: u64,
        reader: BlockMetaReader,
    ) -> Self {
        let block_schema = Arc::new(table_schema.project(projection.clone()));
        let arrow_table_schema = table_schema.to_arrow();
        Self {
            data_accessor,
            path,
            block_schema,
            arrow_table_schema,
            projection,
            file_len,
            read_buffer_size,
            metadata_reader: reader,
        }
    }

    #[tracing::instrument(level = "debug", skip_all)]
    pub async fn read(&mut self) -> Result<DataBlock> {
        let block_meta = &self.metadata_reader.read(self.path.as_str()).await?;
        let metadata = block_meta.inner();

        // FUSE uses exact one "row group"
        let num_row_groups = metadata.row_groups.len();
        let row_group = if num_row_groups != 1 {
            return Err(ErrorCode::LogicalError(format!(
                "invalid parquet file, expect exact one row group insides, but got {}",
                num_row_groups
            )));
        } else {
            &metadata.row_groups[0]
        };

        let arrow_fields = &self.arrow_table_schema.fields;
        let stream_len = self.file_len;
        let read_buffer_size = self.read_buffer_size;
        let parquet_fields = metadata.schema().fields();

        // read_columns_many_async use field name to filter columns
        let fields_to_read = self
            .projection
            .clone()
            .into_iter()
            .map(|idx| {
                let origin = arrow_fields[idx].clone();
                Field {
                    name: parquet_fields[idx].name().to_string(),
                    ..origin
                }
            })
            .collect();

        let factory = || {
            let data_accessor = self.data_accessor.clone();
            let path = self.path.clone();
<<<<<<< HEAD
            async move {
                let reader = data_accessor
                    .object(path.as_str())
                    .reader()
                    .total_size(stream_len);
=======
            Box::pin(async move {
                let reader = SeekableReader::new(data_accessor, path.as_str(), stream_len);
>>>>>>> 6cb115a6
                let reader = BufReader::with_capacity(read_buffer_size as usize, reader);
                Ok(reader)
            }) as BoxFuture<_>
        };

        let column_chunks = read_columns_many_async(factory, row_group, fields_to_read, None)
            .instrument(debug_span!("block_reader_read_columns").or_current())
            .await
            .map_err(|e| ErrorCode::ParquetError(e.to_string()))?;

        let mut chunks =
            RowGroupDeserializer::new(column_chunks, row_group.num_rows() as usize, None);

<<<<<<< HEAD
    async fn read_column<R: AsyncRead + AsyncSeek + Unpin + Send>(
        mut reader: R,
        column_chunk_meta: &ColumnChunkMetaData,
        data_type: DataTypePtr,
        arrow_type: ArrowType,
    ) -> Result<ColumnRef> {
        let col_pages = get_page_stream(
            column_chunk_meta,
            &mut reader,
            vec![],
            Arc::new(|_, _| true),
        )
        .instrument(debug_span!("block_reader_get_column_page"))
        .await
        .map_err(|e| ErrorCode::ParquetError(e.to_string()))?;
        let pages = col_pages.map(|compressed_page| {
            debug_span!("block_reader_decompress_page")
                .in_scope(|| decompress(compressed_page?, &mut vec![]))
        });
        let array = page_stream_to_array(pages, column_chunk_meta, arrow_type)
            .instrument(debug_span!("block_reader_page_stream_to_array"))
            .await?;
        let array: Arc<dyn common_arrow::arrow::array::Array> = array.into();
=======
        // expect exact one chunk
        let chunk = match chunks.next() {
            None => return Err(ErrorCode::ParquetError("fail to get a chunk")),
            Some(chunk) => chunk.map_err(|e| ErrorCode::ParquetError(e.to_string()))?,
        };
>>>>>>> 6cb115a6

        let block = DataBlock::from_chunk(&self.block_schema, &chunk)?;
        Ok(block)
    }
}<|MERGE_RESOLUTION|>--- conflicted
+++ resolved
@@ -27,14 +27,10 @@
 use common_tracing::tracing::Instrument;
 use futures::future::BoxFuture;
 use futures::io::BufReader;
-<<<<<<< HEAD
 use futures::AsyncRead;
 use futures::AsyncSeek;
 use futures::StreamExt;
 use futures::TryStreamExt;
-=======
-use opendal::readers::SeekableReader;
->>>>>>> 6cb115a6
 use opendal::Operator;
 
 use crate::storages::fuse::io::meta_readers::BlockMetaReader;
@@ -112,16 +108,8 @@
         let factory = || {
             let data_accessor = self.data_accessor.clone();
             let path = self.path.clone();
-<<<<<<< HEAD
-            async move {
-                let reader = data_accessor
-                    .object(path.as_str())
-                    .reader()
-                    .total_size(stream_len);
-=======
             Box::pin(async move {
                 let reader = SeekableReader::new(data_accessor, path.as_str(), stream_len);
->>>>>>> 6cb115a6
                 let reader = BufReader::with_capacity(read_buffer_size as usize, reader);
                 Ok(reader)
             }) as BoxFuture<_>
@@ -135,37 +123,11 @@
         let mut chunks =
             RowGroupDeserializer::new(column_chunks, row_group.num_rows() as usize, None);
 
-<<<<<<< HEAD
-    async fn read_column<R: AsyncRead + AsyncSeek + Unpin + Send>(
-        mut reader: R,
-        column_chunk_meta: &ColumnChunkMetaData,
-        data_type: DataTypePtr,
-        arrow_type: ArrowType,
-    ) -> Result<ColumnRef> {
-        let col_pages = get_page_stream(
-            column_chunk_meta,
-            &mut reader,
-            vec![],
-            Arc::new(|_, _| true),
-        )
-        .instrument(debug_span!("block_reader_get_column_page"))
-        .await
-        .map_err(|e| ErrorCode::ParquetError(e.to_string()))?;
-        let pages = col_pages.map(|compressed_page| {
-            debug_span!("block_reader_decompress_page")
-                .in_scope(|| decompress(compressed_page?, &mut vec![]))
-        });
-        let array = page_stream_to_array(pages, column_chunk_meta, arrow_type)
-            .instrument(debug_span!("block_reader_page_stream_to_array"))
-            .await?;
-        let array: Arc<dyn common_arrow::arrow::array::Array> = array.into();
-=======
         // expect exact one chunk
         let chunk = match chunks.next() {
             None => return Err(ErrorCode::ParquetError("fail to get a chunk")),
             Some(chunk) => chunk.map_err(|e| ErrorCode::ParquetError(e.to_string()))?,
         };
->>>>>>> 6cb115a6
 
         let block = DataBlock::from_chunk(&self.block_schema, &chunk)?;
         Ok(block)
