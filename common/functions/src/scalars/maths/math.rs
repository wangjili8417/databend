// Copyright 2021 Datafuse Labs.
//
// Licensed under the Apache License, Version 2.0 (the "License");
// you may not use this file except in compliance with the License.
// You may obtain a copy of the License at
//
//     http://www.apache.org/licenses/LICENSE-2.0
//
// Unless required by applicable law or agreed to in writing, software
// distributed under the License is distributed on an "AS IS" BASIS,
// WITHOUT WARRANTIES OR CONDITIONS OF ANY KIND, either express or implied.
// See the License for the specific language governing permissions and
// limitations under the License.

use crc32fast::Hasher as CRC32;

use super::round::RoundNumberFunction;
use super::round::TruncNumberFunction;
use crate::scalars::function_factory::FunctionFactory;
use crate::scalars::AbsFunction;
use crate::scalars::BaseHashFunction;
use crate::scalars::CeilFunction;
use crate::scalars::DegressFunction;
use crate::scalars::ExpFunction;
use crate::scalars::FloorFunction;
use crate::scalars::Function2Factory;
use crate::scalars::LnFunction;
use crate::scalars::Log10Function;
use crate::scalars::Log2Function;
use crate::scalars::LogFunction;
use crate::scalars::PiFunction;
use crate::scalars::PowFunction;
use crate::scalars::RadiansFunction;
use crate::scalars::RandomFunction;
use crate::scalars::SignFunction;
use crate::scalars::SqrtFunction;
use crate::scalars::TrigonometricAcosFunction;
use crate::scalars::TrigonometricAsinFunction;
use crate::scalars::TrigonometricAtan2Function;
use crate::scalars::TrigonometricAtanFunction;
use crate::scalars::TrigonometricCosFunction;
use crate::scalars::TrigonometricCotFunction;
use crate::scalars::TrigonometricSinFunction;
use crate::scalars::TrigonometricTanFunction;

pub type CRC32Function = BaseHashFunction<CRC32, u32>;

pub struct MathsFunction;

impl MathsFunction {
    pub fn register2(factory: &mut Function2Factory) {
        factory.register("abs", AbsFunction::desc());
        factory.register("sign", SignFunction::desc());
        factory.register("pi", PiFunction::desc());
        factory.register("crc32", CRC32Function::desc());
        factory.register("exp", ExpFunction::desc());
        factory.register("sqrt", SqrtFunction::desc());
        factory.register("ceil", CeilFunction::desc());
        factory.register("ceiling", CeilFunction::desc());
        factory.register("floor", FloorFunction::desc());
<<<<<<< HEAD
        factory.register("degrees", DegressFunction::desc());
        factory.register("radians", RadiansFunction::desc());
    }

    pub fn register(factory: &mut FunctionFactory) {
        factory.register("sin", TrigonometricSinFunction::desc());
        factory.register("cos", TrigonometricCosFunction::desc());
        factory.register("tan", TrigonometricTanFunction::desc());
        factory.register("cot", TrigonometricCotFunction::desc());
=======

>>>>>>> d9b80226
        factory.register("log", LogFunction::desc());
        factory.register("log10", Log10Function::desc());
        factory.register("log2", Log2Function::desc());
        factory.register("ln", LnFunction::desc());
        factory.register("pow", PowFunction::desc());
        factory.register("power", PowFunction::desc());
        factory.register("rand", RandomFunction::desc());
        factory.register("round", RoundNumberFunction::desc());
        factory.register("truncate", TruncNumberFunction::desc());

        factory.register("sin", TrigonometricSinFunction::desc());
        factory.register("cos", TrigonometricCosFunction::desc());
        factory.register("tan", TrigonometricTanFunction::desc());
        factory.register("cot", TrigonometricCotFunction::desc());
        factory.register("asin", TrigonometricAsinFunction::desc());
        factory.register("acos", TrigonometricAcosFunction::desc());
        factory.register("atan", TrigonometricAtanFunction::desc());
        factory.register("atan2", TrigonometricAtan2Function::desc());
    }

    pub fn register(factory: &mut FunctionFactory) {
        factory.register("abs", AbsFunction::desc());

        factory.register("degrees", DegressFunction::desc());
        factory.register("radians", RadiansFunction::desc());
    }
}<|MERGE_RESOLUTION|>--- conflicted
+++ resolved
@@ -16,7 +16,6 @@
 
 use super::round::RoundNumberFunction;
 use super::round::TruncNumberFunction;
-use crate::scalars::function_factory::FunctionFactory;
 use crate::scalars::AbsFunction;
 use crate::scalars::BaseHashFunction;
 use crate::scalars::CeilFunction;
@@ -58,19 +57,7 @@
         factory.register("ceil", CeilFunction::desc());
         factory.register("ceiling", CeilFunction::desc());
         factory.register("floor", FloorFunction::desc());
-<<<<<<< HEAD
-        factory.register("degrees", DegressFunction::desc());
-        factory.register("radians", RadiansFunction::desc());
-    }
 
-    pub fn register(factory: &mut FunctionFactory) {
-        factory.register("sin", TrigonometricSinFunction::desc());
-        factory.register("cos", TrigonometricCosFunction::desc());
-        factory.register("tan", TrigonometricTanFunction::desc());
-        factory.register("cot", TrigonometricCotFunction::desc());
-=======
-
->>>>>>> d9b80226
         factory.register("log", LogFunction::desc());
         factory.register("log10", Log10Function::desc());
         factory.register("log2", Log2Function::desc());
@@ -89,10 +76,6 @@
         factory.register("acos", TrigonometricAcosFunction::desc());
         factory.register("atan", TrigonometricAtanFunction::desc());
         factory.register("atan2", TrigonometricAtan2Function::desc());
-    }
-
-    pub fn register(factory: &mut FunctionFactory) {
-        factory.register("abs", AbsFunction::desc());
 
         factory.register("degrees", DegressFunction::desc());
         factory.register("radians", RadiansFunction::desc());
